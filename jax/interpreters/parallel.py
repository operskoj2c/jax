# Copyright 2018 Google LLC
#
# Licensed under the Apache License, Version 2.0 (the "License");
# you may not use this file except in compliance with the License.
# You may obtain a copy of the License at
#
#     https://www.apache.org/licenses/LICENSE-2.0
#
# Unless required by applicable law or agreed to in writing, software
# distributed under the License is distributed on an "AS IS" BASIS,
# WITHOUT WARRANTIES OR CONDITIONS OF ANY KIND, either express or implied.
# See the License for the specific language governing permissions and
# limitations under the License.

from __future__ import absolute_import
from __future__ import division
from __future__ import print_function

from functools import partial

import numpy as onp
import six
from six.moves import reduce

from .. import core
from .. import linear_util as lu
from .. import lax_parallel as lp
from ..core import Trace, Tracer, Primitive, new_master
from ..abstract_arrays import ShapedArray, ConcreteArray, make_shaped_array
from ..util import safe_zip, unzip2, unzip3, partialmethod, prod
from ..lib import xla_bridge as xb
from . import partial_eval as pe
from . import batching

zip = safe_zip

def identity(x): return x


### pmap


def pmap(fun, name, in_vals, in_axes, out_axis_target):
  sizes = reduce(set.union, map(batching.dimsize, in_axes, in_vals))
  if not sizes:
    return fun.call_wrapped(*in_vals)
  elif len(sizes) == 1:
    fun, out_axis = pmap_transform(fun, name, in_axes)
    out_val = fun.call_wrapped(*in_vals)
    return batching.moveaxis(sizes.pop(), out_axis_target, out_axis(), out_val)
  else:
    raise TypeError("got inconsistent map dimension sizes: {}".format(sizes))

@lu.transformation_with_aux
def pmap_transform(name, axes, *vals):
  with new_master(PmapTrace) as master:
    trace = PmapTrace(master, core.cur_sublevel())
    in_tracers = map(partial(PmapTracer, trace, name), vals, axes)
    ans = yield in_tracers
    out_tracer = trace.full_raise(ans)
    out_val, out_axis = out_tracer.val, out_tracer.axis
    del master, out_tracer
  yield out_val, out_axis

@lu.transformation_with_aux
def pmap_subtrace(master, name, axes, *vals):
  trace = PmapTrace(master, core.cur_sublevel())
  ans = yield map(partial(PmapTracer, trace, name), vals, axes)
  out_tracer = trace.full_raise(ans)
  out_val, out_axis = out_tracer.val, out_tracer.axis
  yield out_val, out_axis

class PmapTracer(Tracer):
  def __init__(self, trace, name, val, axis):
    self.trace = trace
    self.name = name
    self.val = val
    self.axis = axis

  @property
  def aval(self):
    batched_aval = batching.get_aval(self.val)
    return batching.remove_batch_dim_from_aval(self.axis, batched_aval)

  def unpack(self):
    t = type(self.axis)
    if t is tuple:
      axes = self.axis
    elif t is int:
      axes = [self.axis] * len(self.val)
    elif t is type(None):
      return tuple(self.val)
    else:
      raise TypeError(t)
    return map(partial(PmapTracer, self.trace, self.name), self.val, axes)

  def full_lower(self):
    if self.axis is None:
      return core.full_lower(self.val)
    else:
      return self

class PmapTrace(Trace):
  def pure(self, val):
    return PmapTracer(self, None, val, None)

  def lift(self, val):
    return PmapTracer(self, None, val, None)

  def sublift(self, val):
    return PmapTracer(self, val.name, val.val, val.axis)

  def process_primitive(self, primitive, tracers, params):
    names_in, vals_in, axes_in = unzip3((t.name, t.val, t.axis) for t in tracers)
    if all(axis is None for axis in axes_in):
      return primitive.bind(*vals_in, **params)
    else:
      name = next(name for name in names_in if name is not None)  # all same
      if primitive in pmap_primitive_rules:
        # if it's a pmap collective primitive, do something special
        val_in, = vals_in
        axis_in, = axes_in
        if name == params['axis_name']:
          # if the name matches this tracer's name, apply the pmap rule
          rule = pmap_primitive_rules[primitive]
          params = {k: params[k] for k in params if k != 'axis_name'}
          val_out, axis_out = rule(val_in, axis_in, **params)
          return PmapTracer(self, name, val_out, axis_out)
        else:
          # if not, bind the primitive so that any other pmap tracers can see it
          val_out = primitive.bind(val_in, **params)
          return PmapTracer(self, name, val_out, axis_in)
      else:
        # if it's not a pmap collective primitive, act just like vmap
        rule = batching.get_primitive_batcher(primitive)
        val_out, axis_out = rule(vals_in, axes_in, **params)
        return PmapTracer(self, name, val_out, axis_out)

  def process_call(self, call_primitive, f, tracers, params):
    names, vals, axes = unzip3((t.name, t.val, t.axis) for t in tracers)
    if all(axis is None for axis in axes):
      return call_primitive.bind(f, *vals, **params)
    else:
      name = next(name for name in names if name is not None)  # all same
      f, axis_out = pmap_subtrace(f, self.master, name, axes)
      val_out = call_primitive.bind(f, *vals, **params)
      return PmapTracer(self, name, val_out, axis_out())

  def post_process_call(self, _, out_tracer):
    name, val, axis = out_tracer.name, out_tracer.val, out_tracer.axis
    master = self.master
    def todo(x):
      trace = PmapTrace(master, core.cur_sublevel())
      return PmapTracer(trace, name, x, axis)

    return val, todo

  def pack(self, tracers):
    vals = core.pack([t.val for t in tracers])
    axis = tuple(t.axis for t in tracers)
    name = next(t.name for t in tracers if t.name)
    return PmapTracer(self, name, vals, axis)


pmap_primitive_rules = {}
<<<<<<< HEAD
parallel_translation_rules = {}
=======
>>>>>>> 207d36d5


### axis variable splitting and computation chunking


@lu.transformation
def axisvar_split(name, new_names, *args):
  with new_master(SplitTrace) as master:
    trace = SplitTrace(master, core.cur_sublevel())
    in_tracers = map(partial(SplitTracer, trace, name, new_names), args)
    ans = yield in_tracers
    out_tracer = trace.full_raise(ans)
    out_val = out_tracer.val
    del master, out_tracer
  yield out_val

@lu.transformation
def axisvar_split_subtrace(master, name, new_names, *vals):
  trace = SplitTrace(master, core.cur_sublevel())
  ans = yield map(partial(SplitTracer, trace, name, new_names), vals)
  out_tracer = trace.full_raise(ans)
  out_val = out_tracer.val
  yield out_val

class SplitTracer(Tracer):
  def __init__(self, trace, name, new_names, val):
    self.trace = trace
    self.name = name
    self.new_names = new_names
    self.val = val

  @property
  def aval(self):
    return core.get_aval(self.val)

  def unpack(self):
    if self.name is None:
      return self.full_lower()
    else:
      elt_tracer = partial(SplitTracer, self.trace, self.name, self.new_names)
      return map(elt_tracer, self.val)

  def full_lower(self):
    if self.name is None:
      return core.full_lower(self.val)
    else:
      return self

class SplitTrace(Trace):
  def pure(self, val):
    return SplitTracer(self, None, (), val)

  def lift(self, val):
    return SplitTracer(self, None, (), val)

  def sublift(self, val):
    return SplitTracer(self, val.name, val.new_names, val.val)

  def process_primitive(self, primitive, tracers, params):
    names_in, vals_in = unzip2((t.name, t.val) for t in tracers)
    if all(name is None for name in names_in):
      return primitive.bind(*vals_in, **params)
    else:
      name = next(name for name in names_in if name is not None)
      new_names = next(t.new_names for t in tracers if t.name is not None)
      if primitive in pmap_primitive_rules:
        val_in, = vals_in
        if name == params['axis_name']:
          new_params = {k: params[k] for k in params if k != 'axis_name'}
          val = val_in
          for new_name in new_names:
            val = primitive.bind(val, axis_name=new_name, **new_params)
          val_out = val
          return SplitTracer(self, name, new_names, val_out)
        else:
          val_out = primitive.bind(val_in, **params)
          return SplitTracer(self, name, new_names, val_out)
      else:
        val_out = primitive.bind(*vals_in, **params)
        return SplitTracer(self, name, new_names, val_out)

  def process_call(self, call_primitive, f, tracers, params):
    names_in, vals_in = unzip2((t.name, t.val) for t in tracers)
    if all(name is None for name in names_in):
      return call_primitive.bind(f, *vals, **params)
    else:
      name = next(name for name in names_in if name is not None)
      new_names = next(t.new_names for t in tracers if t.name is not None)
      f = axisvar_split_subtrace(f, self.master, name, new_names)
      val_out = call_primitive.bind(f, *vals_in, **params)
      return SplitTracer(self, name, new_names, val_out)

  def post_process_call(self, _, out_tracer):
    name, new_names, val = out_tracer.name, out_tracer.new_names, out_tracer.val
    master = self.master
    def todo(x):
      trace = SplitTrace(master, core.cur_sublevel())
      return SplitTracer(trace, name, new_names, x)

    return val, todo

  def pack(self, tracers):
    vals = core.pack([t.val for t in tracers])
    name = next(t.name for t in tracers if t.name is not None)
    new_names = next(t.new_names for t in tracers if t.name is not None)
    return SplitTracer(self, name, new_names, vals)

def reshape_axis(chunksize, in_axis, arg):
  aval = core.get_aval(arg)
  if type(aval) is core.AbstractTuple:
    if type(in_axis) is int:
      return core.pack(map(partial(reshape_axis, chunksize, in_axis), arg))
    elif isinstance(in_axis, (list, tuple)):
      return core.pack(map(partial(reshape_axis, chunksize), in_axis, arg))
    else:
      raise TypeError("unexpected in_axis type: {}".format(type(in_axis)))
  elif isinstance(aval, ShapedArray):
    in_axis = in_axis % arg.ndim
    split_shape = (arg.shape[in_axis] // chunksize, chunksize)
    new_shape = arg.shape[:in_axis] + split_shape + arg.shape[in_axis+1:]
    return arg.reshape(new_shape)
  else:
    raise TypeError(type(arg))


### papply


newvar = pe.gensym('_axis')

def papply(fun, name, in_vals, in_axes):
  return papply_transform(fun).call_wrapped(name, in_vals, in_axes)

@lu.transformation
def papply_transform(name, args, axes):
  with new_master(PapplyTrace) as master:
    trace = PapplyTrace(master, core.cur_sublevel())
    in_tracers = map(partial(PapplyTracer, trace, name), args, axes)
    out_tracer = yield in_tracers
    out_tracer = trace.full_raise(out_tracer)
    out_val = out_tracer.val
    del master, out_tracer
  yield out_val

class PapplyTracer(Tracer):
  def __init__(self, trace, name, val, axis):
    self.trace = trace
    self.name = name
    self.val = val
    self.axis = axis

  @property
  def aval(self):
    return batching.get_aval(self.val)

  def unpack(self):
    raise NotImplementedError  # TODO(mattjj,frostig)

  def full_lower(self):
    if self.axis is None:
      return core.full_lower(self.val)
    else:
      return self

class PapplyTrace(Trace):
  def pure(self, val):
    return PapplyTracer(self, None, val, None)

  def lift(self, val):
    return PapplyTracer(self, None, val, None)

  def sublift(self, val):
    return PapplyTracer(self, val.name, val.val, val.axis)

  def process_primitive(self, primitive, tracers, params):
    names, vals, axes = unzip3((t.name, t.val, t.axis) for t in tracers)
    if all(axis is None for axis in axes):
      return primitive.bind(*vals, **params)
    else:
      name = next(n for n in names if n is not None)
      rule = papply_primitive_rules[primitive]
      val_out, axis_out = rule(name, vals, axes, **params)
      return PapplyTracer(self, name, val_out, axis_out)

  def process_call(self, call_primitive, f, tracers, params):
    raise NotImplementedError  # TODO(mattjj,frostig)

  def post_process_call(self, _, out_tracer):
    raise NotImplementedError  # TODO(mattjj,frostig)

  def pack(self, tracers):
    vals = core.pack([t.val for t in tracers])
    axis = tuple(t.axis for t in tracers)
    name = tuple(t.name for t in tracers)
    return PapplyTracer(self, name, vals, axis)


papply_primitive_rules = {}


pmap_primitive_rules[lp.psum_p] = lp.psum_pmap_rule
parallel_translation_rules[lp.psum_p] = lp.psum_parallel_translation_rule

pmap_primitive_rules[lp.gather_p] = lp.gather_pmap_rule
papply_primitive_rules[lp.scatter_like_p] = lp.scatter_like_papply_rule

pmap_primitive_rules[lp.ptranspose_p] = lp.ptranspose_pmap_rule
parallel_translation_rules[lp.ptranspose_p] = lp.ptranspose_translation_rule

def defvectorized(prim):
  papply_primitive_rules[prim] = partial(lp.vectorized_papply, prim)

def defreducer(prim, collective_prim):
  papply_primitive_rules[prim] = partial(lp.reducer_papply, prim,
                                         collective_prim)

def defbroadcasting(prim):
  papply_primitive_rules[prim] = partial(lp.broadcasting_papply, prim)<|MERGE_RESOLUTION|>--- conflicted
+++ resolved
@@ -163,10 +163,7 @@
 
 
 pmap_primitive_rules = {}
-<<<<<<< HEAD
 parallel_translation_rules = {}
-=======
->>>>>>> 207d36d5
 
 
 ### axis variable splitting and computation chunking
